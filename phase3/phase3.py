--- conflicted
+++ resolved
@@ -19,6 +19,7 @@
 import os
 from abc import ABC, abstractmethod
 from metrics import evaluate_metrics
+
 
 class System(ABC):
     @abstractmethod
@@ -151,7 +152,6 @@
         channels = create_channels(num_bands=num_bands, signal_length=len(y), sr=sr)
         # Process the input signal through each channel
         processed_signals = [channel.pass_signal(y) for channel in channels]
-<<<<<<< HEAD
         save_band_signals(processed_signals, sr, fp, "phase3_output")
         # combine + normalize signals
         combined_signal = np.sum(processed_signals, axis=0)
@@ -160,25 +160,4 @@
 
         save_band_signals([normalized_signal], sr, fp, "phase3_combined_output_logspace")
 
-        print(f"Combined and normalized signal shape: {normalized_signal.shape}")
-=======
-        combined_signal = np.sum(processed_signals, axis=0)
-
-        # Normalize the combined signal
-        max_abs_value = np.max(np.abs(combined_signal))
-        if max_abs_value == 0:
-            normalized_signal = combined_signal
-        else:
-            normalized_signal = combined_signal / max_abs_value
-
-        # Calculate metrics
-        metrics = evaluate_metrics(y, normalized_signal, sr)
-
-        print(f"Signal-to-Noise Ratio: {metrics['snr']:.2f} dB")
-        print(f"MFCC Similarity (MSE): {metrics['mfcc_similarity']:.4f}")
-        print(f"Frequency Representation Score: {metrics['freq_representation']:.4f}")
-        print(f"Processing Time: {metrics['processing_time']:.4f} seconds")
-
-        # Save the processed signal
-        save_band_signals([normalized_signal], sr, fp, "phase3_combined_output_2khz")
->>>>>>> 58669927
+        print(f"Combined and normalized signal shape: {normalized_signal.shape}")